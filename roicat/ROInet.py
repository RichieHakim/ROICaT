"""
OSF.io links to ROInet versions:

ROInet_tracking:
    Info:
        This version does not includde occlusions or large
         affine transformations.
    Link:
        https://osf.io/scm27/download
    Hash (MD5 hex):
        3d767bfec446c91dad8e5909c1b697c1

ROInet_classification:
    Info:
        This version includes occlusions and large affine
         transformations.
    Link:
        https://osf.io/pkc2x/download
    Hash (MD5 hex):
        1e62893d8e944819516e793656afc31d
"""


import sys
from pathlib import Path
import json
import os
import hashlib
import PIL
import multiprocessing as mp
from functools import partial

import numpy as np
import gdown
import torch
import torchvision
from torch.nn import Module
from torch.utils.data import Dataset
from torch.utils.data import DataLoader
from tqdm import tqdm
import matplotlib.pyplot as plt
import scipy.signal
import warnings

import warnings


class ROInet_embedder:
    """
    Class for loading the ROInet model, preparing data for it,
     and running it.

    OSF.io links to ROInet versions:

    ROInet_tracking:
        Info:
            This version does not includde occlusions or large
             affine transformations.
        Link:
            https://osf.io/scm27/download
        Hash (MD5 hex):
            3d767bfec446c91dad8e5909c1b697c1

    ROInet_classification:
        Info:
            This version includes occlusions and large affine
             transformations.
        Link:
            https://osf.io/pkc2x/download
        Hash (MD5 hex):
            1e62893d8e944819516e793656afc31d


    RH 2022
    """
    def __init__(
        self,
        device='cpu',
        dir_networkFiles=None,
        download_method='check_local_first',
        download_url='https://osf.io/scm27/download',
        download_hash=None,
        names_networkFiles=None,
        forward_pass_version='latent',
        verbose=True,
    ):
        """
        Initialize the class.
        This will look for a local copy of the network files, and
         if they don't exist, it will download them from Google Drive
         using a user specified download_url.
        There is some hash checking to make sure the files are the same.

        Args:
            device (str):
                The device to use for the model and data.
            dir_networkFiles (str):
                The directory to find an existing ROInet.zip file
                 or download and extract a new one into.
            download_method (str):
                Approach to downloading the network files.
                'check_local_first':
                    Check if the network files are already in
                     dir_networkFiles. If so, use them.
                'force_download':
                    Download an ROInet.zip file from download_url.
                'force_local':
                    Use an existing local copy of an ROInet.zip file.
                    If they don't exist, raise an error.
                    Hash checking is done and download_hash must be
                     specified.
            download_url (str):
                The url to download the ROInet.zip file from.
            download_hash (dict):
                MD5 hash of the ROInet.zip file. This can be obtained
                 from ROICaT documentation. If you don't have one,
                 use download_method='force_download' and determine
                 the hash using helpers.hash_file().
            names_networkFiles (dict):
                Optional. The names of the files in the ROInet.zip
                 file.
                If uncertain, leave as None.
                Should be of form (example):
                {
                    'params': 'params.json',
                    'model': 'model.py',
                    'state_dict': 'ConvNext_tiny__1_0_unfrozen__simCLR.pth'
                }
                'params':
                    The parameters used to train the network.
                     Usually a .json file.
                'model':
                    The model definition. Usually a .py file.
                'state_dict':
                    The weights of the network. Usually a .pth
                     file.
            forward_pass_version (str):
                The version of the forward pass to use.
                'latent':
                    Return the post-head output latents.
                    Use this for tracking.
                'head':
                    Return the output of the head layers.
                    Use this for classification.
                'base':
                    Return the output of the base model.
            verbose (bool):
                Whether to print out extra information.
        """
        self._device = device
        self._verbose = verbose


        self._dir_networkFiles = dir_networkFiles
        self._download_url = download_url

        self._download_path_save = str(Path(self._dir_networkFiles).resolve() / 'ROInet.zip')

        fn_download = partial(
            download_file,
            path_save=self._download_path_save,
            hash_type='MD5',
            hash_hex=download_hash,
            mkdir=True,
            allow_overwrite=True,
            write_mode='wb',
            verbose=self._verbose,
            chunk_size=1024,
        )

        ## Find or download network files
        if download_method == 'force_download':
            fn_download(url=self._download_url, check_local_first=False, check_hash=False)

        if download_method == 'check_local_first':
            # assert download_hash is not None, "if using download_method='check_local_first' download_hash cannot be None. Either determine the hash of the zip file or use download_method='force_download'."
            fn_download(url=self._download_url, check_local_first=True, check_hash=True)

        if download_method == 'force_local':
            # assert download_hash is not None, "if using download_method='force_local' download_hash cannot be None"
            assert Path(self._download_path_save).exists(), f"if using download_method='force_local' the network files must exist in {self._download_path_save}"
            fn_download(url=None, check_local_first=True, check_hash=True)

        ## Extract network files from zip
        paths_extracted = extract_zip(
            path_zip=self._download_path_save,
            path_extract=self._dir_networkFiles,
            verbose=self._verbose,
        )

        ## Find network files
        if names_networkFiles is None:
            names_networkFiles = {
                'params': 'params.json',
                'model': 'model.py',
                'state_dict': '.pth',
            }
        paths_networkFiles = {}
        paths_networkFiles['params'] = [p for p in paths_extracted if names_networkFiles['params'] in str(Path(p).name)][0]
        paths_networkFiles['model'] = [p for p in paths_extracted if names_networkFiles['model'] in str(Path(p).name)][0]
        paths_networkFiles['state_dict'] = [p for p in paths_extracted if names_networkFiles['state_dict'] in str(Path(p).name)][0]

        ## Import network files
        sys.path.append(str(Path(paths_networkFiles['model']).parent.resolve()))
        import model
        print(f"Imported model from {paths_networkFiles['model']}") if self._verbose else None

        with open(paths_networkFiles['params']) as f:
            self.params_model = json.load(f)
            print(f"Loaded params_model from {paths_networkFiles['params']}") if self._verbose else None
            self.net = model.make_model(fwd_version=forward_pass_version, **self.params_model)
            print(f"Generated network using params_model") if self._verbose else None

        ## Prep network and load state_dict
        for param in self.net.parameters():
            param.requires_grad = False
        self.net.eval()

        self.net.load_state_dict(torch.load(paths_networkFiles['state_dict'], map_location=torch.device(self._device)))
        print(f'Loaded state_dict into network from {paths_networkFiles["state_dict"]}') if self._verbose else None

        self.net = self.net.to(self._device)
        print(f'Loaded network onto device {self._device}') if self._verbose else None

        ## Prepare dataloader

    def generate_dataloader(
        self,
        ROI_images,
        # goal_frac=0.1929,
        um_per_pixel=1.0,
        pref_plot=False,
        batchSize_dataloader=8,
        pinMemory_dataloader=True,
        numWorkers_dataloader=-1,
        persistentWorkers_dataloader=True,
        prefetchFactor_dataloader=2,
        transforms=None,
        img_size_out=(224, 224),
        jit_script_transforms=True
<<<<<<< HEAD
=======

>>>>>>> 3339deba
    ):
        """
        Generate a dataloader for the given ROI_images.
        This will be used to pass the data through the network

        Args:
            ROI_images (list of np.ndarray of images):
                The ROI images to use for the dataloader.
                List of arrays where each array is from a session,
                 and each array is of shape (n_rois, height, width)
                This can be derived using the data_importing module.
            um_per_pixel (float):
                The number of microns per pixel. Used to rescale the
                 ROI images to the same size as the network input.
            pref_plot (bool):
                Whether to plot the sizes of the ROI images before
                 and after normalization.
            batchSize_dataloader (int):
                The batch size to use for the dataloader.
            pinMemory_dataloader (bool):
                Whether to pin the memory of the dataloader.
                See pytorch documentation on dataloaders.
            numWorkers_dataloader (int):
                The number of workers to use for the dataloader.
                See pytorch documentation on dataloaders.
            persistentWorkers_dataloader (bool):
                Whether to use persistent workers for the dataloader.
                See pytorch documentation on dataloaders.
            prefetchFactor_dataloader (int):
                The prefetch factor to use for the dataloader.
                See pytorch documentation on dataloaders.
            transforms (torchvision.transforms):
                (Optional) The transforms to use for the dataloader.
                If None, will only scale dynamic range (to 0-1),
                 resize (to img_size_out dimensions), and tile channels (to 3).
                 These are the minimum transforms required to pass
                 images through the network.
            img_size_out (tuple of ints):
                (Optional) Image output dimensions of dataloader if transforms is None.
            jit_script_transforms (bool):
                (Optional) Whether or not to convert the transforms pipeline into a
                TorchScript pipeline. (Should improve calculation speed but can cause
                problems with multiprocessing.)
<<<<<<< HEAD
=======
                
>>>>>>> 3339deba
        """
        if numWorkers_dataloader == -1:
            numWorkers_dataloader = mp.cpu_count()

        print('Starting: resizing ROIs') if self._verbose else None
        sf_rs = [self.resize_ROIs(rois, um_per_pixel) for rois in ROI_images]

        ROI_images_cat = np.concatenate(ROI_images, axis=0)
        ROI_images_rs = np.concatenate(sf_rs, axis=0)

        print('Completed: resizing ROIs') if self._verbose else None

        if pref_plot:
            fig, axs = plt.subplots(2,1, figsize=(7,10))
            axs[0].plot(np.mean(ROI_images_cat > 0, axis=(1,2)))
            axs[0].plot(scipy.signal.savgol_filter(np.mean(ROI_images_cat > 0, axis=(1,2)), 501, 3))
            axs[0].set_xlabel('ROI number');
            axs[0].set_ylabel('mean npix');
            axs[0].set_title('ROI sizes raw')

            axs[1].plot(np.mean(ROI_images_rs > 0, axis=(1,2)))
            axs[1].plot(scipy.signal.savgol_filter(np.mean(ROI_images_rs > 0, axis=(1,2)), 501, 3))
            axs[1].set_xlabel('ROI number');
            axs[1].set_ylabel('mean npix');
            axs[1].set_title('ROI sizes resized')

        if transforms is None:
            transforms = torch.nn.Sequential(
                ScaleDynamicRange(scaler_bounds=(0,1)),
                torchvision.transforms.Resize(
                    size=img_size_out,
                    interpolation=torchvision.transforms.InterpolationMode.BILINEAR
                ),
                TileChannels(dim=0, n_channels=3),
            )
<<<<<<< HEAD

        if jit_script_transforms:
            if numWorkers_dataloader > 0:
                warnings.warn("\n\nWarning: Converting transforms to a jit-based script has been known to cause issues on Windows when numWorkers_dataloader > 0. If self.generate_latents() raises an Exception similar to 'Tried to serialize object __torch__.torch.nn.modules.container.Sequential which does not have a __getstate__ method defined!' consider setting numWorkers_dataloader=0 or jit_script_transforms=False.\n")

            self.transforms = torch.jit.script(transforms)
        else:
            self.transforms = transforms
=======
        
        if jit_script_transforms:
            if numWorkers_dataloader > 0:
                warnings.warn("\n\nWarning: Converting transforms to a jit-based script has been known to cause issues on Windows when numWorkers_dataloader > 0. If self.generate_latents() raises an Exception similar to 'Tried to serialize object __torch__.torch.nn.modules.container.Sequential which does not have a __getstate__ method defined!' consider setting numWorkers_dataloader=0 or jit_script_transforms=False.\n")
            
            transforms_scripted = torch.jit.script(transforms)
        else:
            transforms_scripted = transforms
>>>>>>> 3339deba
        
        print(f'Defined image transformations: {transforms}') if self._verbose else None

        self.dataset = dataset_simCLR(
                X=torch.as_tensor(ROI_images_rs, device='cpu', dtype=torch.float32),
                y=torch.as_tensor(torch.zeros(ROI_images_rs.shape[0]), device='cpu', dtype=torch.float32),
                n_transforms=1,
                class_weights=np.array([1]),
                transform=self.transforms,
                DEVICE='cpu',
                dtype_X=torch.float32,
            )
        print(f'Defined dataset') if self._verbose else None

        self.dataloader = torch.utils.data.DataLoader(
                self.dataset,
                batch_size=batchSize_dataloader,
                shuffle=False,
                drop_last=False,
                pin_memory=pinMemory_dataloader,
                num_workers=numWorkers_dataloader,
                persistent_workers=persistentWorkers_dataloader,
                prefetch_factor=prefetchFactor_dataloader,
        )

        print(f'Defined dataloader') if self._verbose else None

        self.ROI_images_rs = ROI_images_rs
        return ROI_images_rs

    def resize_ROIs(self, ROI_images, um_per_pixel):
        """
        Resize the ROI images to prepare for pass through network.
        RH 2022

        Args:
            ROI_images (np.ndarray):
                The ROI images to resize.
                Array of shape (n_rois, height, width)
            um_per_pixel (float):
                The number of microns per pixel. Used to rescale the
                 ROI images so that they occupy a standard region of
                 the image frame.

        Returns:
            ROI_images_rs (np.ndarray):
                The resized ROI images.
        """
        scale_forRS = 0.7 * um_per_pixel  ## hardcoded for now sorry
        return np.stack([resize_affine(img, scale=scale_forRS, clamp_range=True) for img in ROI_images], axis=0)


    def generate_latents(self):
        """
        Pass the data in the dataloader (see self.generate_dataloader)
         through the network and generate latents.

        Returns:
            latents (torch.Tensor):
                latents for each ROI
        """
        if hasattr(self, 'dataloader') == False:
            raise Exception('dataloader not defined. Call generate_dataloader() first.')

        print(f'starting: running data through network')
        self.latents = torch.cat([self.net(data[0][0].to(self._device)).detach() for data in tqdm(self.dataloader, mininterval=5)], dim=0).cpu()
        print(f'completed: running data through network')
        return self.latents


    def _download_network_files(self):
        if self._download_url is None or self._dir_networkFiles is None:
            raise ValueError('download_url and dir_networkFiles must be specified if download_method is True')

        print(f'Downloading network files from Google Drive to {self._dir_networkFiles}') if self._verbose else None
        download_file(
            url=self._download_url,
            path_save=self._dir_networkFiles,
            check_local_first=True,
            check_hash=True,
            hash_type='MD5',
            hash_hex='1e62893d8e944819516e793656afc31d',
            mkdir=True,
            allow_overwrite=True,
            write_mode='wb',
            verbose=True,
            chunk_size=1024,
        )
        paths_files = gdown.download_folder(id=self._download_url, output=self._dir_networkFiles, quiet=False, use_cookies=False)
        print('Downloaded network files') if self._verbose else None
        return paths_files

    def show_rescaled_rois(self, rows=10, cols=10, figsize=(7,7)):
        """
        Show post-rescaling ROIs for um_per_pixel sanity checking.

        JZ 2022

        Note: rows & cols both must be > 1.
        """
        fig, ax = plt.subplots(rows,cols,figsize=figsize)
        for ir,roi in enumerate(self.ROI_images_rs[:(rows*cols)]):
            ax[ir//cols,ir%cols].imshow(roi)
            ax[ir//cols,ir%cols].axis('off')

    def show_augmentations(self, rows=10, cols=10, figsize=(7,7)):
        """
        Pass the data in the dataloader (see self.generate_dataloader)
         to show augmented ROIs for sanity checking.
        """
        print(f'starting: running data through network')
        augmented_lst = []
        for data in (self.dataloader):
            aug = data[0][0].detach()
            augmented_lst.append(aug)


        augmented = torch.cat(augmented_lst, dim=0).cpu()
        print(f'completed: running data through network')

        fig, ax = plt.subplots(rows,cols,figsize=figsize)
        for ir,roi in enumerate(augmented[:(rows*cols)]):
            ax[ir//cols,ir%cols].imshow(roi[0])
            ax[ir//cols,ir%cols].axis('off')

def resize_affine(img, scale, clamp_range=False):
    """
    Wrapper for torchvision.transforms.Resize.
    Useful for resizing images to match the size of the images
     used in the training of the neural network.
    RH 2022

    Args:
        img (np.ndarray):
            Image to resize
            shape: (H,W)
        scale (float):
            Scale factor to use for resizing
        clamp_range (bool):
            If True, will clamp the image to the range [min(img), max(img)]
            This is to prevent the interpolation from going outside of the
             range of the image.

    Returns:
        np.ndarray:
            Resized image
    """
    img_rs = np.array(torchvision.transforms.functional.affine(
#         img=torch.as_tensor(img[None,...]),
        img=PIL.Image.fromarray(img),
        angle=0, translate=[0,0], shear=0,
        scale=scale,
        interpolation=torchvision.transforms.InterpolationMode.BICUBIC
    ))

    if clamp_range:
        clamp_high = img.max()
        clamp_low = img.min()

        img_rs[img_rs>clamp_high] = clamp_high
        img_rs[img_rs<clamp_low] = clamp_low

    return img_rs


###################################
########### FROM BNPM #############
###################################

def hash_file(path, type_hash='MD5', buffer_size=65536):
    """
    Gets hash of a file.
    Based on: https://stackoverflow.com/questions/22058048/hashing-a-file-in-python
    RH 2022

    Args:
        path (str):
            Path to file to be hashed.
        type_hash (str):
            Type of hash to use. Can be:
                'MD5'
                'SHA1'
                'SHA256'
                'SHA512'
        buffer_size (int):
            Buffer size for reading file.
            65536 corresponds to 64KB.

    Returns:
        hash_val (str):
            Hash of file.
    """

    if type_hash == 'MD5':
        hasher = hashlib.md5()
    elif type_hash == 'SHA1':
        hasher = hashlib.sha1()
    elif type_hash == 'SHA256':
        hasher = hashlib.sha256()
    elif type_hash == 'SHA512':
        hasher = hashlib.sha512()
    else:
        raise ValueError(f'{type_hash} is not a valid hash type.')

    with open(path, 'rb') as f:
        while True:
            data = f.read(buffer_size)
            if not data:
                break
            hasher.update(data)

    hash_val = hasher.hexdigest()

    return hash_val


def download_file(
    url,
    path_save,
    check_local_first=True,
    check_hash=False,
    hash_type='MD5',
    hash_hex=None,
    mkdir=False,
    allow_overwrite=True,
    write_mode='wb',
    verbose=True,
    chunk_size=1024,
):
    """
    Download a file from a URL to a local path using requests.
    Allows for checking if file already exists locally and
    checking the hash of the downloaded file against a provided hash.
    RH 2022

    Args:
        url (str):
            URL of file to download.
            If url is None, then no download is attempted.
        path_save (str):
            Path to save file to.
        check_local_first (bool):
            If True, checks if file already exists locally.
            If True and file exists locally, plans to skip download.
            If True and check_hash is True, checks hash of local file.
             If hash matches, skips download. If hash does not match,
             downloads file.
        check_hash (bool):
            If True, checks hash of local or downloaded file against
             hash_hex.
        hash_type (str):
            Type of hash to use. Can be:
                'MD5', 'SHA1', 'SHA256', 'SHA512'
        hash_hex (str):
            Hash to compare to. In hex format (e.g. 'a1b2c3d4e5f6...').
            Can be generated using hash_file() or hashlib and .hexdigest().
            If check_hash is True, hash_hex must be provided.
        mkdir (bool):
            If True, creates parent directory of path_save if it does not exist.
        write_mode (str):
            Write mode for saving file. Should be one of:
                'wb' (write binary)
                'ab' (append binary)
                'xb' (write binary, fail if file exists)
        verbose (bool):
            If True, prints status messages.
        chunk_size (int):
            Size of chunks to download file in.
    """
    import os
    import requests

    # Check if file already exists locally
    if check_local_first:
        if os.path.isfile(path_save):
            print(f'File already exists locally: {path_save}') if verbose else None
            # Check hash of local file
            if check_hash:
                hash_local = hash_file(path_save, type_hash=hash_type)
                if hash_local == hash_hex:
                    print('Hash of local file matches provided hash_hex.') if verbose else None
                    return True
                else:
                    print('Hash of local file does not match provided hash_hex.') if verbose else None
                    print(f'Hash of local file: {hash_local}') if verbose else None
                    print(f'Hash provided in hash_hex: {hash_hex}') if verbose else None
                    print('Downloading file...') if verbose else None
            else:
                return True
        else:
            print(f'File does not exist locally: {path_save}. Will attempt download from {url}') if verbose else None

    # Download file
    if url is None:
        print('No URL provided. No download attempted.') if verbose else None
        return None
    try:
        response = requests.get(url, stream=True)
    except requests.exceptions.RequestException as e:
        print(f'Error downloading file: {e}') if verbose else None
        return False
    # Check response
    if response.status_code != 200:
        print(f'Error downloading file. Response status code: {response.status_code}') if verbose else None
        return False
    # Create parent directory if it does not exist
    prepare_filepath_for_saving(path_save, mkdir=mkdir, allow_overwrite=allow_overwrite)
    # Download file with progress bar
    total_size = int(response.headers.get('content-length', 0))
    wrote = 0
    with open(path_save, write_mode) as f:
        with tqdm(total=total_size, disable=(verbose==False), unit='B', unit_scale=True, unit_divisor=1024) as pbar:
            for data in response.iter_content(chunk_size):
                wrote = wrote + len(data)
                f.write(data)
                pbar.update(len(data))
    if total_size != 0 and wrote != total_size:
        print("ERROR, something went wrong")
        return False
    # Check hash
    hash_local = hash_file(path_save, type_hash=hash_type)
    if check_hash:
        if hash_local == hash_hex:
            print('Hash of downloaded file matches hash_hex.') if verbose else None
            return True
        else:
            print('Hash of downloaded file does not match hash_hex.') if verbose else None
            print(f'Hash of downloaded file: {hash_local}') if verbose else None
            print(f'Hash provided in hash_hex: {hash_hex}') if verbose else None
            return False
    else:
        print(f'Hash of downloaded file: {hash_local}') if verbose else None
        return True


def extract_zip(
    path_zip,
    path_extract=None,
    verbose=True,
):
    """
    Extracts a zip file.
    RH 2022

    Args:
        path_zip (str):
            Path to zip file.
        path_extract (str):
            Path (directory) to extract zip file to.
            If None, extracts to the same directory as the zip file.
        verbose (int):
            Whether to print progress.

    Returns:
        paths_extracted (list):
            List of paths to extracted files.
    """
    import zipfile

    if path_extract is None:
        path_extract = str(Path(path_zip).resolve().parent)
    path_extract = str(Path(path_extract).resolve().absolute())

    print(f'Extracting {path_zip} to {path_extract}.') if verbose else None

    with zipfile.ZipFile(path_zip, 'r') as zip_ref:
        zip_ref.extractall(path_extract)
        paths_extracted = [str(Path(path_extract) / p) for p in zip_ref.namelist()]

    print('Completed zip extraction.') if verbose else None

    return paths_extracted


def prepare_filepath_for_saving(path, mkdir=False, allow_overwrite=True):
    """
    Checks if a file path is valid.
    RH 2022

    Args:
        path (str):
            Path to check.
        mkdir (bool):
            If True, creates parent directory if it does not exist.
        allow_overwrite (bool):
            If True, allows overwriting of existing file.
    """
    Path(path).parent.mkdir(parents=True, exist_ok=True) if mkdir else None
    assert allow_overwrite or not Path(path).exists(), f'{path} already exists.'
    assert Path(path).parent.exists(), f'{Path(path).parent} does not exist.'
    assert Path(path).parent.is_dir(), f'{Path(path).parent} is not a directory.'



###################################
########### FROM GRC ##############
###################################

class TileChannels(Module):
    """
    Expand dimension dim in X_in and tile to be N channels.
    RH 2021
    """
    def __init__(self, dim=0, n_channels=3):
        """
        Initializes the class.
        Args:
            dim (int):
                The dimension to tile.
            n_channels (int):
                The number of channels to tile to.
        """
        super().__init__()
        self.dim = dim
        self.n_channels = n_channels

    def forward(self, tensor):
        dims = [1]*len(tensor.shape)
        dims[self.dim] = self.n_channels
        return torch.tile(tensor, dims)
    def __repr__(self):
        return f"TileChannels(dim={self.dim})"

class Unsqueeze(Module):
    """
    Expand dimension dim in X_in and tile to be N channels.
    JZ 2023
    """
    def __init__(self, dim=0):
        """
        Initializes the class.
        Args:
            dim (int):
                The dimension to tile.
            n_channels (int):
                The number of channels to tile to.
        """
        super().__init__()
        self.dim = dim

    def forward(self, tensor):
        return torch.unsqueeze(tensor, self.dim)
    def __repr__(self):
        return f"Unsqueeze(dim={self.dim})"

class ScaleDynamicRange(Module):
    """
    Min-max scaling of the input tensor.
    RH 2021
    """
    def __init__(self, scaler_bounds=(0,1), epsilon=1e-9):
        """
        Initializes the class.
        Args:
            scaler_bounds (tuple):
                The bounds of how much to multiply the image by
                 prior to adding the Poisson noise.
             epsilon (float):
                 Value to add to the denominator when normalizing.
        """
        super().__init__()

        self.bounds = scaler_bounds
        self.range = scaler_bounds[1] - scaler_bounds[0]

        self.epsilon = epsilon

    def forward(self, tensor):
        tensor_minSub = tensor - tensor.min()
        return tensor_minSub * (self.range / (tensor_minSub.max()+self.epsilon))
    def __repr__(self):
        return f"ScaleDynamicRange(scaler_bounds={self.bounds})"


class dataset_simCLR(Dataset):
    """
    demo:

    transforms = torch.nn.Sequential(
        torchvision.transforms.RandomHorizontalFlip(p=0.5),

        torchvision.transforms.GaussianBlur(
            5,
            sigma=(0.01, 1.)
        ),
        torchvision.transforms.RandomPerspective(
            distortion_scale=0.6,
            p=1,
            interpolation=torchvision.transforms.InterpolationMode.BILINEAR,
            fill=0
        ),
        torchvision.transforms.RandomAffine(
            degrees=(-180,180),
            translate=(0.4, 0.4),
            scale=(0.7, 1.7),
            shear=(-20, 20, -20, 20),
            interpolation=torchvision.transforms.InterpolationMode.BILINEAR,
            fill=0,
            fillcolor=None,
            resample=None
        ),
    )
    scripted_transforms = torch.jit.script(transforms)

    dataset = util.dataset_simCLR(  torch.tensor(images),
                                labels,
                                n_transforms=2,
                                transform=scripted_transforms,
                                DEVICE='cpu',
                                dtype_X=torch.float32,
                                dtype_y=torch.int64 )

    dataloader = torch.utils.data.DataLoader(   dataset,
                                            batch_size=64,
        #                                     sampler=sampler,
                                            shuffle=True,
                                            drop_last=True,
                                            pin_memory=False,
                                            num_workers=0,
                                            )
    """
    def __init__(   self,
                    X,
                    y,
                    n_transforms=2,
                    class_weights=None,
                    transform=None,
                    DEVICE='cpu',
                    dtype_X=torch.float32,
                    dtype_y=torch.int64,
                    temp_uncertainty=1,
                    expand_dim=True
                    ):

        """
        Make a dataset from a list / numpy array / torch tensor
        of images and labels.
        RH 2021 / JZ 2021

        Args:
            X (torch.Tensor / np.array / list of float32):
                Images.
                Shape: (n_samples, height, width)
                Currently expects no channel dimension. If/when
                 it exists, then shape should be
                (n_samples, n_channels, height, width)
            y (torch.Tensor / np.array / list of ints):
                Labels.
                Shape: (n_samples)
            n_transforms (int):
                Number of transformations to apply to each image.
                Should be >= 1.
            transform (callable, optional):
                Optional transform to be applied on a sample.
                See torchvision.transforms for more information.
                Can use torch.nn.Sequential( a bunch of transforms )
                 or other methods from torchvision.transforms. Try
                 to use torch.jit.script(transform) if possible.
                If not None:
                 Transform(s) are applied to each image and the
                 output shape of X_sample_transformed for
                 __getitem__ will be
                 (n_samples, n_transforms, n_channels, height, width)
                If None:
                 No transform is applied and output shape
                 of X_sample_trasformed for __getitem__ will be
                 (n_samples, n_channels, height, width)
                 (which is missing the n_transforms dimension).
            DEVICE (str):
                Device on which the data will be stored and
                 transformed. Best to leave this as 'cpu' and do
                 .to(DEVICE) on the data for the training loop.
            dtype_X (torch.dtype):
                Data type of X.
            dtype_y (torch.dtype):
                Data type of y.

        Returns:
            torch.utils.data.Dataset:
                torch.utils.data.Dataset object.
        """

        self.expand_dim = expand_dim

        self.X = torch.as_tensor(X, dtype=dtype_X, device=DEVICE) # first dim will be subsampled from. Shape: (n_samples, n_channels, height, width)
        self.X = self.X[:,None,...] if expand_dim else self.X
        self.y = torch.as_tensor(y, dtype=dtype_y, device=DEVICE) # first dim will be subsampled from.

        self.idx = torch.arange(self.X.shape[0], device=DEVICE)
        self.n_samples = self.X.shape[0]

        self.transform = transform
        self.n_transforms = n_transforms

        self.temp_uncertainty = temp_uncertainty

        self.headmodel = None

        self.net_model = None
        self.classification_model = None


        # self.class_weights = torch.as_tensor(class_weights, dtype=torch.float32, device=DEVICE)

        # self.classModelParams_coef_ = mp.Array(np.ctypeslib.as_array(mp.Array(ctypes.c_float, feature)))

        if X.shape[0] != y.shape[0]:
            raise ValueError('RH Error: X and y must have same first dimension shape')

    def tile_channels(X_in, dim=-3):
        """
        Expand dimension dim in X_in and tile to be 3 channels.

        JZ 2021 / RH 2021

        Args:
            X_in (torch.Tensor or np.ndarray):
                Input image.
                Shape: [n_channels==1, height, width]

        Returns:
            X_out (torch.Tensor or np.ndarray):
                Output image.
                Shape: [n_channels==3, height, width]
        """
        dims = [1]*len(X_in.shape)
        dims[dim] = 3
        return torch.tile(X_in, dims)

    def __len__(self):
        return self.n_samples

    def __getitem__(self, idx):
        """
        Retrieves and transforms a sample.
        RH 2021 / JZ 2021

        Args:
            idx (int):
                Index / indices of the sample to retrieve.

        Returns:
            X_sample_transformed (torch.Tensor):
                Transformed sample(s).
                Shape:
                    If transform is None:
                        X_sample_transformed[batch_size, n_channels, height, width]
                    If transform is not None:
                        X_sample_transformed[n_transforms][batch_size, n_channels, height, width]
            y_sample (int):
                Label(s) of the sample(s).
            idx_sample (int):
                Index of the sample(s).
        """

        y_sample = self.y[idx]
        idx_sample = self.idx[idx]

        if self.classification_model is not None:
            # features = self.net_model(tile_channels(self.X[idx][:,None,...], dim=1))
            # proba = self.classification_model.predict_proba(features.cpu().detach())[0]
            proba = self.classification_model.predict_proba(self.tile_channels(self.X[idx_sample][:,None,...], dim=-3))[0]

            # sample_weight = loss_uncertainty(torch.as_tensor(proba, dtype=torch.float32), temperature=self.temp_uncertainty)
            sample_weight = 1
        else:
            sample_weight = 1

        X_sample_transformed = []
        if self.transform is not None:
            for ii in range(self.n_transforms):

                # X_sample_transformed.append(tile_channels(self.transform(self.X[idx_sample]), dim=0))
                X_transformed = self.transform(self.X[idx_sample])
                X_sample_transformed.append(X_transformed)
        else:
            X_sample_transformed = self.tile_channels(self.X[idx_sample], dim=-3)

        return X_sample_transformed, y_sample, idx_sample, sample_weight
    <|MERGE_RESOLUTION|>--- conflicted
+++ resolved
@@ -238,10 +238,6 @@
         transforms=None,
         img_size_out=(224, 224),
         jit_script_transforms=True
-<<<<<<< HEAD
-=======
-
->>>>>>> 3339deba
     ):
         """
         Generate a dataloader for the given ROI_images.
@@ -285,10 +281,6 @@
                 (Optional) Whether or not to convert the transforms pipeline into a
                 TorchScript pipeline. (Should improve calculation speed but can cause
                 problems with multiprocessing.)
-<<<<<<< HEAD
-=======
-                
->>>>>>> 3339deba
         """
         if numWorkers_dataloader == -1:
             numWorkers_dataloader = mp.cpu_count()
@@ -324,7 +316,6 @@
                 ),
                 TileChannels(dim=0, n_channels=3),
             )
-<<<<<<< HEAD
 
         if jit_script_transforms:
             if numWorkers_dataloader > 0:
@@ -333,16 +324,6 @@
             self.transforms = torch.jit.script(transforms)
         else:
             self.transforms = transforms
-=======
-        
-        if jit_script_transforms:
-            if numWorkers_dataloader > 0:
-                warnings.warn("\n\nWarning: Converting transforms to a jit-based script has been known to cause issues on Windows when numWorkers_dataloader > 0. If self.generate_latents() raises an Exception similar to 'Tried to serialize object __torch__.torch.nn.modules.container.Sequential which does not have a __getstate__ method defined!' consider setting numWorkers_dataloader=0 or jit_script_transforms=False.\n")
-            
-            transforms_scripted = torch.jit.script(transforms)
-        else:
-            transforms_scripted = transforms
->>>>>>> 3339deba
         
         print(f'Defined image transformations: {transforms}') if self._verbose else None
 
