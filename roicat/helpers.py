--- conflicted
+++ resolved
@@ -3420,18 +3420,11 @@
             is_horz = np.unique(rows).size == 1
             is_vert = np.unique(cols).size == 1
 
-<<<<<<< HEAD
             # check for diagonal pixels 
             # slope = rise / run --- don't need to check if run==0 
             rdiff = np.diff(rows)
             cdiff = np.diff(cols)
             is_diag = np.unique(cdiff / rdiff).size == 1 if not np.any(rdiff==0) else False
-=======
-            # check for diagonal pixels (pretty sure this checks for all possibilities)
-            rdiff = np.diff(rows)
-            cdiff = np.diff(cols)
-            is_diag = np.all(rdiff[0] * cdiff == rdiff * cdiff[0]) and not(is_horz) and not(is_vert) # ruling out horz & vert for accuracy of name
->>>>>>> c57ff2dc
             
             # best practice to just convolve instead of interpolating if too few pixels
             is_smol = rows.size < 3 
@@ -3439,7 +3432,6 @@
             if is_horz or is_vert or is_smol or is_diag:
                 # warp convolved sparse image directly without interpolation
                 return warp_sparse_image(im_sparse=conv2d(im_sparse, batching=False), remappingIdx=remappingIdx)
-<<<<<<< HEAD
 
         # Get values at the grid points
         grid_values = scipy.interpolate.griddata(
@@ -3454,28 +3446,6 @@
         warped_sparse_image.eliminate_zeros()
         return warped_sparse_image
         
-=======
-        
-        try:
-            # Get values at the grid points
-            grid_values = scipy.interpolate.griddata(
-                points=(rows, cols), 
-                values=data, 
-                xi=remappingIdx[:,:,::-1], 
-                method=method, 
-                fill_value=fill_value,
-            )
-            # Create a new sparse image from the nonzero pixels
-            warped_sparse_image = scipy.sparse.csr_matrix(grid_values, dtype=dtype)
-            warped_sparse_image.eliminate_zeros()
-            return warped_sparse_image
-        
-        except:
-            # Fallback if we haven't accounted for all the possibilities that break scipy.interpolate.griddata()
-            return warp_sparse_image(im_sparse=conv2d(im_sparse, batching=False), remappingIdx=remappingIdx)
-            
-    
->>>>>>> c57ff2dc
     wsi_partial = partial(warp_sparse_image, remappingIdx=remappingIdx)
     ims_sparse_out = map_parallel(func=wsi_partial, args=(ims_sparse,), method='multithreading', workers=n_workers, prog_bar=verbose)
     return ims_sparse_out
